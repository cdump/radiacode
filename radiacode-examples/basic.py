--- conflicted
+++ resolved
@@ -7,7 +7,6 @@
 from radiacode.transports.bluetooth import DeviceNotFound as DeviceNotFoundBT
 
 
-<<<<<<< HEAD
 def main(args: argparse.Namespace):
     try:
         if args.bluetooth_mac:
@@ -37,44 +36,6 @@
     except Exception as e:
         print(e)
         return
-=======
-def main():
-    parser = argparse.ArgumentParser()
-
-    if platform.system() != 'Darwin':
-        parser.add_argument(
-            '--bluetooth-mac', type=str, required=False, help='bluetooth MAC address of radiascan device (e.g. 00:11:22:33:44:55)'
-        )
-
-    parser.add_argument(
-        '--serial',
-        type=str,
-        required=False,
-        help='serial number of radiascan device (e.g. "RC-10x-xxxxxx"). Useful in case of multiple devices.',
-    )
-
-    args = parser.parse_args()
-
-    if hasattr(args, 'bluetooth_mac') and args.bluetooth_mac:
-        print(f'Connecting to Radiacode via Bluetooth (MAC address: {args.bluetooth_mac})')
-
-        try:
-            rc = RadiaCode(bluetooth_mac=args.bluetooth_mac)
-        except DeviceNotFoundBT as e:
-            print(e)
-            return
-        except ValueError as e:
-            print(e)
-            return
-    else:
-        print('Connecting to Radiacode via USB' + (f' (serial number: {args.serial})' if args.serial else ''))
-
-        try:
-            rc = RadiaCode(serial_number=args.serial)
-        except DeviceNotFoundUSB:
-            print('Device not found, check your USB connection')
-            return
->>>>>>> 9079fa98
 
     serial = rc.serial_number()
     print(f'### Serial number: {serial}')
