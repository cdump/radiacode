--- conflicted
+++ resolved
@@ -1,5 +1,4 @@
 import struct
-<<<<<<< HEAD
 import asyncio
 from typing import Optional, List, Tuple
 
@@ -13,16 +12,12 @@
     'e63215e6-7003-49d8-96b0-b024798fb901'  # Handle: 13, (write-without-response, write), Max write w/o rsp size: 217
 )
 RADIACODE_NOTIFYFD_UUID = 'e63215e7-7003-49d8-96b0-b024798fb901'  # Handle: 15, notify
-=======
-import platform
->>>>>>> 9079fa98
 
 
 class DeviceNotFound(Exception):
     pass
 
 
-<<<<<<< HEAD
 class Bluetooth:
     def __init__(
         self, bluetooth_mac: Optional[str] = None, bluetooth_serial: Optional[str] = None, bluetooth_uuid: Optional[str] = None
@@ -158,59 +153,6 @@
 
         # await self.client.stop_notify(notif)
 
-        br = BytesBuffer(self._response)
-        self._response = None
-        return br
-=======
-if platform.system() == 'Darwin':
-
-    class Bluetooth:
-        def __init__(self):
-            # Create an empty class if we are on MacOS
-            pass
-else:
-    from bluepy.btle import BTLEDisconnectError, DefaultDelegate, Peripheral
-    from radiacode.bytes_buffer import BytesBuffer
-
-    class Bluetooth(DefaultDelegate):
-        def __init__(self, mac):
-            self._resp_buffer = b''
-            self._resp_size = 0
-            self._response = None
-
-            try:
-                self.p = Peripheral(mac)
-            except BTLEDisconnectError as ex:
-                raise DeviceNotFound('Device not found or bluetooth adapter is not powered on') from ex
-
-            self.p.withDelegate(self)
-
-            service = self.p.getServiceByUUID('e63215e5-7003-49d8-96b0-b024798fb901')
-            self.write_fd = service.getCharacteristics('e63215e6-7003-49d8-96b0-b024798fb901')[0].getHandle()
-            notify_fd = service.getCharacteristics('e63215e7-7003-49d8-96b0-b024798fb901')[0].getHandle()
-            self.p.writeCharacteristic(notify_fd + 1, b'\x01\x00')
-
-        def handleNotification(self, chandle, data):
-            if self._resp_size == 0:
-                self._resp_size = 4 + struct.unpack('<i', data[:4])[0]
-                self._resp_buffer = data[4:]
-            else:
-                self._resp_buffer += data
-            self._resp_size -= len(data)
-            assert self._resp_size >= 0
-            if self._resp_size == 0:
-                self._response = self._resp_buffer
-                self._resp_buffer = b''
-
-        def execute(self, req) -> BytesBuffer:
-            for pos in range(0, len(req), 18):
-                rp = req[pos : min(pos + 18, len(req))]
-                self.p.writeCharacteristic(self.write_fd, rp)
-
-            while self._response is None:
-                self.p.waitForNotifications(2.0)
-
             br = BytesBuffer(self._response)
             self._response = None
-            return br
->>>>>>> 9079fa98
+            return br